/**
 * The Forgotten Server - a free and open-source MMORPG server emulator
 * Copyright (C) 2016  Mark Samman <mark.samman@gmail.com>
 *
 * This program is free software; you can redistribute it and/or modify
 * it under the terms of the GNU General Public License as published by
 * the Free Software Foundation; either version 2 of the License, or
 * (at your option) any later version.
 *
 * This program is distributed in the hope that it will be useful,
 * but WITHOUT ANY WARRANTY; without even the implied warranty of
 * MERCHANTABILITY or FITNESS FOR A PARTICULAR PURPOSE.  See the
 * GNU General Public License for more details.
 *
 * You should have received a copy of the GNU General Public License along
 * with this program; if not, write to the Free Software Foundation, Inc.,
 * 51 Franklin Street, Fifth Floor, Boston, MA 02110-1301 USA.
 */

#ifndef FS_PROTOCOLGAME_H_FACA2A2D1A9348B78E8FD7E8003EBB87
#define FS_PROTOCOLGAME_H_FACA2A2D1A9348B78E8FD7E8003EBB87

#include "protocol.h"
#include "chat.h"
#include "creature.h"
#include "tasks.h"
#include "protocolgamebase.h"
#include "protocolspectator.h"

class NetworkMessage;
class Player;
class Game;
class House;
class Container;
class Tile;
class Connection;
class Quest;
class ProtocolGame;
class ProtocolSpectator;
typedef std::shared_ptr<ProtocolGame> ProtocolGame_ptr;

extern Game g_game;

struct TextMessage
{
	MessageClasses type;
	std::string text;
	Position position;
	struct {
		int32_t value;
		TextColor_t color;
	} primary, secondary;

	TextMessage() {
		type = MESSAGE_STATUS_DEFAULT;
		primary.value = 0;
		secondary.value = 0;
	}
	TextMessage(MessageClasses type, std::string text) : type(type), text(text) {
		primary.value = 0;
		secondary.value = 0;
	}
};

class ProtocolGame final : public ProtocolGameBase
{
	public:
		static const char* protocol_name() {
			return "gameworld protocol";
		}
		explicit ProtocolGame(Connection_ptr connection):
			ProtocolGameBase(connection) {}

		void login(const std::string& name, uint32_t accnumber, OperatingSystem_t operatingSystem);
		void logout(bool displayEffect, bool forced);

		uint16_t getVersion() const {
			return version;
		}

		const std::unordered_set<uint32_t>& getKnownCreatures() const {
			return knownCreatureSet;
		}

		typedef std::unordered_map<Player*, ProtocolGame_ptr> LiveCastsMap;
		typedef std::vector<ProtocolSpectator_ptr> CastSpectatorVec;

		/** \brief Adds a spectator from the spectators vector.
		 *  \param spectatorClient pointer to the \ref ProtocolSpectator object representing the spectator
		 */
		void addSpectator(ProtocolSpectator_ptr spectatorClient);

		/** \brief Removes a spectator from the spectators vector.
		 *  \param spectatorClient pointer to the \ref ProtocolSpectator object representing the spectator
		 */
		void removeSpectator(ProtocolSpectator_ptr spectatorClient);

		/** \brief Starts the live cast.
		 *  \param password live cast password(optional)
		 *  \returns bool type indicating whether starting the cast was successful
		*/
		bool startLiveCast(const std::string& password = "");

		/** \brief Stops the live cast and disconnects all spectators.
		 *  \returns bool type indicating whether stopping the cast was successful
		*/
		bool stopLiveCast();

		const CastSpectatorVec& getLiveCastSpectators() const {
			return spectators;
		}

		size_t getSpectatorCount() const {
			return spectators.size();
		}

		bool isLiveCaster() const {
			return isCaster.load(std::memory_order_relaxed);
		}

		std::mutex liveCastLock;

		/** \brief Adds a new live cast to the list of available casts
		 */
		void registerLiveCast();

		/** \brief Removes a live cast from the list of available casts
		 */
		void unregisterLiveCast();

		/** \brief Update live cast info in the database.
		 *  \param player pointer to the casting \ref Player object
		 *  \param client pointer to the caster's \ref ProtocolGame object
		 */
		void updateLiveCastInfo();

		/** \brief Clears all live casts. Used to make sure there aro no live cast db rows left should a crash occur.
		 *  \warning Only supposed to be called once.
		 */
		static void clearLiveCastInfo();

		/** \brief Finds the caster's \ref ProtocolGame object
		 *  \param player pointer to the casting \ref Player object
		 *  \returns A pointer to the \ref ProtocolGame of the caster
		 */
		static ProtocolGame_ptr getLiveCast(Player* player) {
			const auto it = liveCasts.find(player);
			return it != liveCasts.end() ? it->second : nullptr;
		}

		const std::string& getLiveCastName() const {
			return liveCastName;
		}

		const std::string& getLiveCastPassword() const {
			return liveCastPassword;
		}

		bool isPasswordProtected() const {
			return !liveCastPassword.empty();
		}

		static const LiveCastsMap& getLiveCasts() {
			return liveCasts;
		}

		/** \brief Allows spectators to send text messages to the caster
		 *   and then get broadcast to the rest of the spectators
		 *  \param text string containing the text message
		 */
		void broadcastSpectatorMessage(const std::string& text) {
			if (player) {
				sendChannelMessage("Spectator", text, TALKTYPE_CHANNEL_Y, CHANNEL_CAST);
			}
		}

		static uint8_t getMaxLiveCastCount() {
			return std::numeric_limits<int8_t>::max();
		}

	private:
		ProtocolGame_ptr getThis() {
			return std::dynamic_pointer_cast<ProtocolGame>(shared_from_this());
		}
		void connect(uint32_t playerId, OperatingSystem_t operatingSystem);
		void disconnectClient(const std::string& message) const;
		void writeToOutputBuffer(const NetworkMessage& msg, bool broadcast = true) final;

		void release() final;

		void checkCreatureAsKnown(uint32_t id, bool& known, uint32_t& removedKnown);

		// we have all the parse methods
		void parsePacket(NetworkMessage& msg) final;
		void onRecvFirstMessage(NetworkMessage& msg) final;

		//Parse methods
		void parseAutoWalk(NetworkMessage& msg);
		void parseSetOutfit(NetworkMessage& msg);
		void parseSay(NetworkMessage& msg);
		void parseLookAt(NetworkMessage& msg);
		void parseLookInBattleList(NetworkMessage& msg);
		void parseFightModes(NetworkMessage& msg);
		void parseAttack(NetworkMessage& msg);
		void parseFollow(NetworkMessage& msg);

		void parseBugReport(NetworkMessage& msg);
		void parseDebugAssert(NetworkMessage& msg);

		void parseThrow(NetworkMessage& msg);
		void parseUseItemEx(NetworkMessage& msg);
		void parseUseWithCreature(NetworkMessage& msg);
		void parseUseItem(NetworkMessage& msg);
		void parseCloseContainer(NetworkMessage& msg);
		void parseUpArrowContainer(NetworkMessage& msg);
		void parseUpdateContainer(NetworkMessage& msg);
		void parseTextWindow(NetworkMessage& msg);
		void parseHouseWindow(NetworkMessage& msg);

		void parseLookInShop(NetworkMessage& msg);
		void parsePlayerPurchase(NetworkMessage& msg);
		void parsePlayerSale(NetworkMessage& msg);

		void parseQuestLine(NetworkMessage& msg);

		void parseInviteToParty(NetworkMessage& msg);
		void parseJoinParty(NetworkMessage& msg);
		void parseRevokePartyInvite(NetworkMessage& msg);
		void parsePassPartyLeadership(NetworkMessage& msg);
		void parseEnableSharedPartyExperience(NetworkMessage& msg);

		void parseToggleMount(NetworkMessage& msg);

		void parseModalWindowAnswer(NetworkMessage& msg);

		void parseBrowseField(NetworkMessage& msg);
		void parseSeekInContainer(NetworkMessage& msg);

		//trade methods
		void parseRequestTrade(NetworkMessage& msg);
		void parseLookInTrade(NetworkMessage& msg);

		//market methods
		void parseMarketLeave();
		void parseMarketBrowse(NetworkMessage& msg);
		void parseMarketCreateOffer(NetworkMessage& msg);
		void parseMarketCancelOffer(NetworkMessage& msg);
		void parseMarketAcceptOffer(NetworkMessage& msg);

		//VIP methods
		void parseAddVip(NetworkMessage& msg);
		void parseRemoveVip(NetworkMessage& msg);
		void parseEditVip(NetworkMessage& msg);

		void parseRotateItem(NetworkMessage& msg);

		//Channel tabs
		void parseChannelInvite(NetworkMessage& msg);
		void parseChannelExclude(NetworkMessage& msg);
		void parseOpenChannel(NetworkMessage& msg);
		void parseOpenPrivateChannel(NetworkMessage& msg);
		void parseCloseChannel(NetworkMessage& msg);

		//Send functions
		void sendChannelMessage(const std::string& author, const std::string& text, SpeakClasses type, uint16_t channel);
		void sendChannelEvent(uint16_t channelId, const std::string& playerName, ChannelEvent_t channelEvent);
		void sendClosePrivate(uint16_t channelId);
		void sendCreatePrivateChannel(uint16_t channelId, const std::string& channelName);
		void sendChannelsDialog();
		void sendOpenPrivateChannel(const std::string& receiver);
		void sendToChannel(const Creature* creature, SpeakClasses type, const std::string& text, uint16_t channelId);
		void sendPrivateMessage(const Player* speaker, SpeakClasses type, const std::string& text);
		void sendIcons(uint16_t icons);
		void sendFYIBox(const std::string& message);

		void sendDistanceShoot(const Position& from, const Position& to, uint8_t type);
		void sendCreatureHealth(const Creature* creature);
		void sendCreatureTurn(const Creature* creature, uint32_t stackpos);
		void sendCreatureSay(const Creature* creature, SpeakClasses type, const std::string& text, const Position* pos = nullptr);

		void sendQuestLog();
		void sendQuestLine(const Quest* quest);

		void sendChangeSpeed(const Creature* creature, uint32_t speed);
		void sendCancelTarget();
		void sendCreatureVisible(const Creature* creature, bool visible);
		void sendCreatureOutfit(const Creature* creature, const Outfit_t& outfit);
		void sendTextMessage(const TextMessage& message);
		void sendReLoginWindow(uint8_t unfairFightReduction);

		void sendTutorial(uint8_t tutorialId);
		void sendAddMarker(const Position& pos, uint8_t markType, const std::string& desc);

		void sendCreatureWalkthrough(const Creature* creature, bool walkthrough);
		void sendCreatureShield(const Creature* creature);
		void sendCreatureSkull(const Creature* creature);
		void sendCreatureType(uint32_t creatureId, uint8_t creatureType);
		void sendCreatureHelpers(uint32_t creatureId, uint16_t helpers);

		void sendShop(Npc* npc, const ShopInfoList& itemList);
		void sendCloseShop();
		void sendSaleItemList(const std::list<ShopInfo>& shop);
		void sendMarketEnter(uint32_t depotId);
		void sendMarketLeave();
		void sendMarketBrowseItem(uint16_t itemId, const MarketOfferList& buyOffers, const MarketOfferList& sellOffers);
		void sendMarketAcceptOffer(const MarketOfferEx& offer);
		void sendMarketBrowseOwnOffers(const MarketOfferList& buyOffers, const MarketOfferList& sellOffers);
		void sendMarketCancelOffer(const MarketOfferEx& offer);
		void sendMarketBrowseOwnHistory(const HistoryMarketOfferList& buyOffers, const HistoryMarketOfferList& sellOffers);
		void sendMarketDetail(uint16_t itemId);
		void sendTradeItemRequest(const std::string& traderName, const Item* item, bool ack);
		void sendCloseTrade();

		void sendTextWindow(uint32_t windowTextId, Item* item, uint16_t maxlen, bool canWrite);
		void sendTextWindow(uint32_t windowTextId, uint32_t itemId, const std::string& text);
		void sendHouseWindow(uint32_t windowTextId, const std::string& text);
		void sendOutfitWindow();

		void sendUpdatedVIPStatus(uint32_t guid, VipStatus_t newStatus);

		void sendFightModes();

		void sendCreatureSquare(const Creature* creature, SquareColor_t color);

		void sendSpellCooldown(uint8_t spellId, uint32_t time);
		void sendSpellGroupCooldown(SpellGroup_t groupId, uint32_t time);

		//tiles

		void sendAddTileItem(const Position& pos, uint32_t stackpos, const Item* item);
		void sendUpdateTileItem(const Position& pos, uint32_t stackpos, const Item* item);
		void sendRemoveTileThing(const Position& pos, uint32_t stackpos);

		void sendMoveCreature(const Creature* creature, const Position& newPos, int32_t newStackPos,
		                      const Position& oldPos, int32_t oldStackPos, bool teleport);

		//containers
		void sendAddContainerItem(uint8_t cid, uint16_t slot, const Item* item);
		void sendUpdateContainerItem(uint8_t cid, uint16_t slot, const Item* item);
		void sendRemoveContainerItem(uint8_t cid, uint16_t slot, const Item* lastItem);

		void sendCloseContainer(uint8_t cid);

		//messages
		void sendModalWindow(const ModalWindow& modalWindow);

		//Help functions

		void MoveUpCreature(NetworkMessage& msg, const Creature* creature, const Position& newPos, const Position& oldPos);
		void MoveDownCreature(NetworkMessage& msg, const Creature* creature, const Position& newPos, const Position& oldPos);

		//container
		void AddContainerItem(NetworkMessage& msg, uint8_t cid, const Item* item);
		void UpdateContainerItem(NetworkMessage& msg, uint8_t cid, uint16_t slot, const Item* item);
		void RemoveContainerItem(NetworkMessage& msg, uint8_t cid, uint16_t slot);

		//inventory
		void SetInventoryItem(NetworkMessage& msg, slots_t slot, const Item* item);

		//shop
		void AddShopItem(NetworkMessage& msg, const ShopInfo& item);

		//otclient
		void parseExtendedOpcode(NetworkMessage& msg);

		friend class Player;

		// Helpers so we don't need to bind every time
		template <typename Callable, typename... Args>
		void addGameTask(Callable function, Args&&... args) {
			g_dispatcher.addTask(createTask(std::bind(function, &g_game, std::forward<Args>(args)...)));
		}

		template <typename Callable, typename... Args>
		void addGameTaskTimed(uint32_t delay, Callable function, Args&&... args) {
			g_dispatcher.addTask(createTask(delay, std::bind(function, &g_game, std::forward<Args>(args)...)));
		}

		static LiveCastsMap liveCasts; ///< Stores all available casts.

		std::atomic<bool> isCaster {false}; ///< Determines if this \ref ProtocolGame object is casting

<<<<<<< HEAD
		uint32_t eventConnect;
		uint32_t challengeTimestamp;
		uint16_t version;

		uint8_t challengeRandom;

		bool debugAssertSent;
		bool acceptPackets;
=======
		/// list of spectators \warning This variable should only be accessed after locking \ref liveCastLock
		CastSpectatorVec spectators;

		/// Live cast name that is also used as login
		std::string liveCastName;

		/// Password used to access the live cast
		std::string liveCastPassword;
>>>>>>> 334ca334
};

#endif<|MERGE_RESOLUTION|>--- conflicted
+++ resolved
@@ -380,16 +380,6 @@
 
 		std::atomic<bool> isCaster {false}; ///< Determines if this \ref ProtocolGame object is casting
 
-<<<<<<< HEAD
-		uint32_t eventConnect;
-		uint32_t challengeTimestamp;
-		uint16_t version;
-
-		uint8_t challengeRandom;
-
-		bool debugAssertSent;
-		bool acceptPackets;
-=======
 		/// list of spectators \warning This variable should only be accessed after locking \ref liveCastLock
 		CastSpectatorVec spectators;
 
@@ -398,7 +388,6 @@
 
 		/// Password used to access the live cast
 		std::string liveCastPassword;
->>>>>>> 334ca334
 };
 
 #endif